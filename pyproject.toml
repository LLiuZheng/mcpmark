[project]
authors = []
name = "MCPBench"
requires-python = ">= 3.11"
version = "0.0.1"
dependencies = [
  "notion-client>=2.4.0",
  "playwright>=1.43.0",
  "seaborn>=0.12.0",
  "matplotlib>=3.7.0",
  "numpy>=1.23.0",
  "openai-agents>=0.2.3,<0.3",
  "openai==1.96.1",
  "python-dotenv>=1.1.1,<2",
  "ruff>=0.12.4,<0.13",
<<<<<<< HEAD
=======
  "psycopg2>=2.9.10,<3",
>>>>>>> bedab142
  "pyyaml>=6.0.2,<7"
]

[build-system]
build-backend = "hatchling.build"
requires = ["hatchling"]

[tool.pixi.workspace]
channels = ["conda-forge"]
platforms = [
  "osx-arm64",
  "linux-aarch64",
  "linux-64",
  "win-64",
  "osx-64",
]

[tool.pixi.tasks]
fmt = "ruff"

[tool.ruff.format]
indent-style = "space"
line-ending = "auto"

[tool.hatch.build.targets.wheel]
packages = ["src", "tasks"]<|MERGE_RESOLUTION|>--- conflicted
+++ resolved
@@ -13,10 +13,7 @@
   "openai==1.96.1",
   "python-dotenv>=1.1.1,<2",
   "ruff>=0.12.4,<0.13",
-<<<<<<< HEAD
-=======
   "psycopg2>=2.9.10,<3",
->>>>>>> bedab142
   "pyyaml>=6.0.2,<7"
 ]
 
